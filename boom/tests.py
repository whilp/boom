import unittest
import subprocess
import sys
import shlex
import StringIO

<<<<<<< HEAD
=======
from gevent.pywsgi import WSGIServer
from boom._boom import run as runboom
from boom._boom import resolve
>>>>>>> dcaa0113
import requests
import gevent
from gevent.pywsgi import WSGIServer

from boom._boom import run as runboom, main
from boom import _boom


class App(object):
    def __init__(self):
        self.numcalls = 0

    def handle(self, env, start_response):
        if env['PATH_INFO'] == '/':
            self.numcalls += 1
            start_response('200 OK', [('Content-Type', 'text/html')])
            return ["<b>hello world</b>"]
        elif env['PATH_INFO'] == '/calls':
            start_response('200 OK', [('Content-Type', 'text/plain')])
            return [str(self.numcalls)]
        elif env['PATH_INFO'] == '/redir':
            self.numcalls += 1
            start_response('302 Found', [('Location', '/redir')])
            return []
        else:
            start_response('404 Not Found', [('Content-Type', 'text/plain')])
            return ['%s' % env['PATH_INFO']]


def run():
    app = App()
    WSGIServer(('0.0.0.0', 8089), app.handle).serve_forever()


CMD = shlex.split("%s -c 'from boom.tests import run; run()'" % sys.executable)
_SERVER = None


def _start():
    global _SERVER
    _SERVER = subprocess.Popen(CMD, stdout=subprocess.PIPE,
                               stderr=subprocess.PIPE)


def _stop():
    global _SERVER
    _SERVER.terminate()
    _SERVER = None


def hook(method, url, options):
    options['files'] = {'file': open(__file__, 'rb')}
    return method, url, options


class TestBoom(unittest.TestCase):

    def setUp(self):
        _start()
        self.server = 'http://0.0.0.0:8089/'
        while True:
            try:
                requests.get(self.server)
                return
            except requests.ConnectionError:
                gevent.sleep(.1)

    def tearDown(self):
        _stop()

    def test_basic_run(self):
        runboom(self.server, num=10, concurrency=1)
        res = requests.get(self.server + 'calls').content
        self.assertEqual(int(res), 10 + 1)

    def test_hook(self):
        runboom(self.server, method='POST', num=10, concurrency=1,
                hook='boom.tests.hook')
        res = requests.get(self.server + 'calls').content
        self.assertEqual(int(res), 10 + 1)

    def test_connection_error(self):
        errors = runboom('http://localhost:9999', num=10, concurrency=1)
        self.assertEqual(len(errors), 10)
        for error in errors:
            self.assertIsInstance(error, requests.ConnectionError)

    def test_too_many_redirects(self):
        errors = runboom(self.server + 'redir', num=2, concurrency=1)
        res = requests.get(self.server + 'calls').content
        self.assertEqual(int(res), 62 + 1)
        for error in errors:
            self.assertIsInstance(error, requests.TooManyRedirects)

<<<<<<< HEAD
    def _run(self, *args):
        old = list(sys.argv)
        sys.argv[:] = [sys.executable] + list(args)
        old_stdout = sys.stdout
        old_stderr = sys.stderr
        exit_code = 0
        sys.stdout = StringIO.StringIO()
        sys.stderr = StringIO.StringIO()
        try:
            main()
        except (Exception, SystemExit), e:
            if isinstance(e, SystemExit):
                exit_code = e.code
            else:
                exit_code = 1
        finally:
            sys.stdout.seek(0)
            stdout = sys.stdout.read()
            sys.stderr.seek(0)
            stderr = sys.stdout.read()
            sys.stdout = old_stdout
            sys.stderr = old_stderr

        return exit_code, stdout, stderr

    def test_dns_resolve(self):
        code, stdout, stderr = self._run('http://that.impossiblename')
        self.assertEqual(code, 1)
        self.assertTrue('name does not exist' in stdout, stdout)

    def test_clear_stats(self):
        old_stdout = sys.stdout
        sys.stdout = StringIO.StringIO()
        try:
            _boom.clear_stats()
            _boom.print_stats()
        finally:
            sys.stdout.seek(0)
            stdout = sys.stdout.read()
            sys.stdout = old_stdout

        self.assertTrue('Hahahaha' in stdout)

=======
    def test_resolve(self):
        test_url = 'http://localhost:9999'
        url, original, resolved = resolve(test_url)
        self.assertEqual(url, 'http://127.0.0.1:9999')
        self.assertEqual(original, 'localhost')
        self.assertEqual(resolved, '127.0.0.1')

    def test_ssl_resolve(self):
        test_url = 'https://localhost:9999'
        url, original, resolved = resolve(test_url)
        self.assertEqual(url, 'https://localhost:9999')
        self.assertEqual(original, 'localhost')
        self.assertEqual(resolved, 'localhost')

    def test_resolve_no_scheme(self):
        test_url = 'http://localhost'
        url, original, resolved = resolve(test_url)
        self.assertEqual(url, 'http://127.0.0.1:80')
        self.assertEqual(original, 'localhost')
        self.assertEqual(resolved, '127.0.0.1')

    def test_resolve_no_scheme_ssl(self):
        test_url = 'https://localhost'
        url, original, resolved = resolve(test_url)
        self.assertEqual(url, 'https://localhost:443')
        self.assertEqual(original, 'localhost')
        self.assertEqual(resolved, 'localhost')
>>>>>>> dcaa0113

if __name__ == '__main__':
    run()<|MERGE_RESOLUTION|>--- conflicted
+++ resolved
@@ -4,17 +4,12 @@
 import shlex
 import StringIO
 
-<<<<<<< HEAD
-=======
 from gevent.pywsgi import WSGIServer
-from boom._boom import run as runboom
-from boom._boom import resolve
->>>>>>> dcaa0113
 import requests
 import gevent
 from gevent.pywsgi import WSGIServer
 
-from boom._boom import run as runboom, main
+from boom._boom import run as runboom, main, resolve
 from boom import _boom
 
 
@@ -104,7 +99,6 @@
         for error in errors:
             self.assertIsInstance(error, requests.TooManyRedirects)
 
-<<<<<<< HEAD
     def _run(self, *args):
         old = list(sys.argv)
         sys.argv[:] = [sys.executable] + list(args)
@@ -148,7 +142,6 @@
 
         self.assertTrue('Hahahaha' in stdout)
 
-=======
     def test_resolve(self):
         test_url = 'http://localhost:9999'
         url, original, resolved = resolve(test_url)
@@ -176,7 +169,7 @@
         self.assertEqual(url, 'https://localhost:443')
         self.assertEqual(original, 'localhost')
         self.assertEqual(resolved, 'localhost')
->>>>>>> dcaa0113
+
 
 if __name__ == '__main__':
     run()